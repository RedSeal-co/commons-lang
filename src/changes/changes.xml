--- conflicted
+++ resolved
@@ -22,7 +22,7 @@
   <body>
 
   <release version="3.5" date="tba" description="tba">
-<<<<<<< HEAD
+    <action issue="LANG-1122" type="fix" dev="britter" due-to="Adrian Ber">Inconsistent behavior of swap for malformed inputs</action>
     <action issue="LANG-701" type="add" dev="britter" due-to="James Sawle">StringUtils join with var args</action>
     <action issue="LANG-1130" type="fix" dev="britter">Fix critical issues reported by SonarQube</action>
     <action issue="LANG-1131" type="fix" dev="britter">StrBuilder.equals(StrBuilder) doesn't check for null inputs</action>
@@ -35,9 +35,6 @@
     <action issue="LANG-1123" type="fix" dev="chas" due-to="Christian P. Momon">Unit test FastDatePrinterTimeZonesTest needs a timezone set</action>
     <action issue="LANG-916" type="fix" dev="chas" due-to="Christian P. Momon">CLONE - DateFormatUtils.format does not correctly change Calendar TimeZone in certain situations</action>
     <action issue="LANG-1116" type="fix" dev="chas" due-to="Aaron Sheldon">DateUtilsTest.testLang530 fails for some timezones</action>
-=======
-    <action issue="LANG-1122" type="fix" dev="britter" due-to="Adrian Ber">Inconsistent behavior of swap for malformed inputs</action>
->>>>>>> 35096bee
     <action issue="LANG-1114" type="fix" dev="britter" due-to="Andy Coates">TypeUtils.ParameterizedType#equals doesn't work with wildcard types</action>
     <action issue="LANG-1119" type="add" dev="britter" due-to="Loic Guibert">Add rotate(string, int) method to StringUtils</action>
     <action issue="LANG-1118" type="fix" dev="britter" due-to="Loic Guibert">StringUtils.repeat('z', -1) throws NegativeArraySizeException</action>
